--- conflicted
+++ resolved
@@ -21,7 +21,6 @@
   const {collections} = await storefront.query(FEATURED_COLLECTION_QUERY);
   const featuredCollection = collections.nodes[0];
   const recommendedProducts = storefront.query(RECOMMENDED_PRODUCTS_QUERY);
-<<<<<<< HEAD
   const bannerImages = await storefront.query(HOMEPAGE_SEO_QUERY, {
     variables: {
       handle: 'banner-image',
@@ -29,14 +28,6 @@
   });
   const imageDetails = bannerImages?.aloyoga?.banner_images?.references?.nodes;
   return defer({ featuredCollection, recommendedProducts, imageDetails });
-=======
-  const bannerCollections =  await storefront.query(BANNER_COLLECTION_QUERY);
-  const bannerCollection = bannerCollections.collections.nodes[0];
-console.log("BannerCollection=======",bannerCollection);
-console.log("featuredCollection=======",featuredCollection);
-
-  return defer({featuredCollection, recommendedProducts});
->>>>>>> 02dacbd1
 }
 
 export default function Homepage() {
